--- conflicted
+++ resolved
@@ -379,17 +379,12 @@
         msg.set_metadata("performative", REQUEST_PERFORMATIVE)
         msg.body = content
         await self.send(msg)
-<<<<<<< HEAD
+
         logger.info(
             "Customer {} asked for managers to directory {} for type {}.".format(
                 self.agent.name, self.agent.directory_id, self.agent.type_service
             )
         )
-=======
-        logger.debug("Customer {} asked for managers to directory {} for type {}.".format(self.agent.name,
-                                                                                          self.agent.directory_id,
-                                                                                          self.agent.type_service))
->>>>>>> 782e918e
 
     async def send_request(self, content=None):
         """
@@ -409,34 +404,24 @@
                 "origin": self.agent.current_pos,
                 "dest": self.agent.dest,
             }
-<<<<<<< HEAD
-        for (
-            fleetmanager
-        ) in self.agent.fleetmanagers.keys():  # Send a message to all FleetManagers
-            msg = Message()
-            msg.to = str(fleetmanager)
-            msg.set_metadata("protocol", REQUEST_PROTOCOL)
-            msg.set_metadata("performative", REQUEST_PERFORMATIVE)
-            msg.body = json.dumps(content)
-            await self.send(msg)
-        logger.info(
-            "Customer {} asked for a transport to {}.".format(
-                self.agent.name, self.agent.dest
-            )
-        )
-=======
+
         if self.agent.fleetmanagers is not None:
-            for fleetmanager in self.agent.fleetmanagers.keys():  # Send a message to all FleetManagers
+            for (
+                fleetmanager
+            ) in self.agent.fleetmanagers.keys():  # Send a message to all FleetManagers
                 msg = Message()
                 msg.to = str(fleetmanager)
                 msg.set_metadata("protocol", REQUEST_PROTOCOL)
                 msg.set_metadata("performative", REQUEST_PERFORMATIVE)
                 msg.body = json.dumps(content)
                 await self.send(msg)
-            logger.info("Customer {} asked for a transport to {}.".format(self.agent.name, self.agent.dest))
+            logger.info(
+                "Customer {} asked for a transport to {}.".format(
+                    self.agent.name, self.agent.dest
+                )
+            )
         else:
             logger.warning("Customer {} has no fleet managers.".format(self.agent.name))
->>>>>>> 782e918e
 
     async def accept_transport(self, transport_id):
         """
