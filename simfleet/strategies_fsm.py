import json

from loguru import logger
from spade.behaviour import State, FSMBehaviour

<<<<<<< HEAD
from simfleet.helpers import PathRequestException
from simfleet.protocol import (
    REQUEST_PERFORMATIVE,
    ACCEPT_PERFORMATIVE,
    REFUSE_PERFORMATIVE,
)
from simfleet.transport import TransportStrategyBehaviour
from simfleet.utils import (
    TRANSPORT_WAITING,
    TRANSPORT_WAITING_FOR_APPROVAL,
    TRANSPORT_MOVING_TO_CUSTOMER,
)
=======
from simfleet.customer import CustomerStrategyBehaviour
from simfleet.fleetmanager import FleetManagerStrategyBehaviour
from simfleet.helpers import PathRequestException, distance_in_meters
from simfleet.protocol import REQUEST_PERFORMATIVE, ACCEPT_PERFORMATIVE, REFUSE_PERFORMATIVE, REQUEST_PROTOCOL, \
    INFORM_PERFORMATIVE, CANCEL_PERFORMATIVE, PROPOSE_PERFORMATIVE, QUERY_PROTOCOL
from simfleet.transport import TransportStrategyBehaviour
from simfleet.utils import TRANSPORT_WAITING, TRANSPORT_WAITING_FOR_APPROVAL, TRANSPORT_MOVING_TO_CUSTOMER, \
    TRANSPORT_NEEDS_CHARGING, TRANSPORT_MOVING_TO_STATION, TRANSPORT_IN_STATION_PLACE, TRANSPORT_CHARGING, \
    TRANSPORT_CHARGED, CUSTOMER_WAITING, CUSTOMER_ASSIGNED
>>>>>>> 782e918e


################################################################
#                                                              #
#                     FleetManager Strategy                    #
#                                                              #
################################################################
class DelegateRequestBehaviour(FleetManagerStrategyBehaviour):
    """
    The default strategy for the FleetManager agent. By default it delegates all requests to all transports.
    """

    async def run(self):
        if not self.agent.registration:
            await self.send_registration()

        msg = await self.receive(timeout=5)
        logger.debug("Manager received message: {}".format(msg))
        if msg:
            for transport in self.get_transport_agents().values():
                msg.to = str(transport["jid"])
                logger.debug("Manager sent request to transport {}".format(transport["name"]))
                await self.send(msg)


################################################################
#                                                              #
#                     Transport Strategy                       #
#                                                              #
################################################################
class TransportWaitingState(TransportStrategyBehaviour, State):
    async def on_start(self):
        await super().on_start()
        self.agent.status = TRANSPORT_WAITING
        logger.debug("{} in Transport Waiting State".format(self.agent.jid))

    async def run(self):
        msg = await self.receive(timeout=60)
        if not msg:
            self.set_next_state(TRANSPORT_WAITING)
            return
        logger.debug("Transport {} received: {}".format(self.agent.jid, msg.body))
        content = json.loads(msg.body)
        performative = msg.get_metadata("performative")
        if performative == REQUEST_PERFORMATIVE:
            if not self.has_enough_autonomy(content["origin"], content["dest"]):
                await self.cancel_proposal(content["customer_id"])
                self.set_next_state(TRANSPORT_NEEDS_CHARGING)
                return
            else:
                await self.send_proposal(content["customer_id"], {})
                self.set_next_state(TRANSPORT_WAITING_FOR_APPROVAL)
                return
        else:
            self.set_next_state(TRANSPORT_WAITING)
            return


class TransportNeedsChargingState(TransportStrategyBehaviour, State):

    async def on_start(self):
        await super().on_start()
        self.agent.status = TRANSPORT_NEEDS_CHARGING
        logger.debug("{} in Transport Needs Charging State".format(self.agent.jid))

    async def run(self):
        if self.agent.stations is None or len(self.agent.stations) < 1 and not self.get(name="stations_requested"):
            logger.info("Transport {} looking for a station.".format(self.agent.name))
            self.set(name="stations_requested", value=True)
            await self.send_get_stations()

            msg = await self.receive(timeout=600)
            if not msg:
                self.set_next_state(TRANSPORT_NEEDS_CHARGING)
                return
            logger.debug("Transport received message: {}".format(msg))
            try:
                content = json.loads(msg.body)
            except TypeError:
                content = {}

            performative = msg.get_metadata("performative")
            protocol = msg.get_metadata("protocol")

            if protocol == QUERY_PROTOCOL:
                if performative == INFORM_PERFORMATIVE:
                    self.agent.stations = content
                    logger.info("Transport {} got list of current stations: {}".format(self.agent.name, len(
                        list(self.agent.stations.keys()))))
                elif performative == CANCEL_PERFORMATIVE:
                    logger.info(
                        "Transport {} got a cancellation of request for stations information.".format(self.agent.name))
                    self.set(name="stations_requested", value=False)
                    self.set_next_state(TRANSPORT_NEEDS_CHARGING)
                    return
            else:
                self.set_next_state(TRANSPORT_NEEDS_CHARGING)
                return

        station_positions = []
        for key in self.agent.stations.keys():
            dic = self.agent.stations.get(key)
            station_positions.append((dic['jid'], dic['position']))
        closest_station = min(station_positions,
                              key=lambda x: distance_in_meters(x[1], self.agent.get_position()))
        logger.debug("Closest station {}".format(closest_station))
        station = closest_station[0]
        self.agent.current_station_dest = (station, self.agent.stations[station]["position"])
        logger.info("Transport {} selected station {}.".format(self.agent.name, station))
        try:
            station, position = self.agent.current_station_dest
            await self.go_to_the_station(station, position)
            self.set_next_state(TRANSPORT_MOVING_TO_STATION)
            return
        except PathRequestException:
            logger.error("Transport {} could not get a path to station {}. Cancelling..."
                         .format(self.agent.name, station))
            await self.cancel_proposal(station)
            self.set_next_state(TRANSPORT_WAITING)
            return
        except Exception as e:
            logger.error("Unexpected error in transport {}: {}".format(self.agent.name, e))
            self.set_next_state(TRANSPORT_WAITING)
            return


class TransportMovingToStationState(TransportStrategyBehaviour, State):

    async def on_start(self):
        await super().on_start()
        self.agent.status = TRANSPORT_MOVING_TO_STATION
        logger.debug("{} in Transport Moving to Station".format(self.agent.jid))

    async def run(self):
        if self.agent.get("in_station_place"):
            logger.warning("Transport {} already in station place".format(self.agent.jid))
            await self.agent.request_access_station()
            return self.set_next_state(TRANSPORT_IN_STATION_PLACE)
        self.agent.transport_in_station_place_event.clear()  # new
        self.agent.watch_value("in_station_place", self.agent.transport_in_station_place_callback)
        await self.agent.transport_in_station_place_event.wait()
        await self.agent.request_access_station()  # new
        return self.set_next_state(TRANSPORT_IN_STATION_PLACE)


class TransportInStationState(TransportStrategyBehaviour, State):
    # car arrives to the station and waits in queue until receiving confirmation
    async def on_start(self):
        await super().on_start()
        logger.debug("{} in Transport In Station Place State".format(self.agent.jid))
        self.agent.status = TRANSPORT_IN_STATION_PLACE

    async def run(self):
        msg = await self.receive(timeout=60)
        if not msg:
            self.set_next_state(TRANSPORT_IN_STATION_PLACE)
            return
        content = json.loads(msg.body)
        performative = msg.get_metadata("performative")
        if performative == ACCEPT_PERFORMATIVE:
            if content.get('station_id') is not None:
                logger.debug("Transport {} received a message with ACCEPT_PERFORMATIVE from {}".format(self.agent.name,
                                                                                                       content[
                                                                                                           "station_id"]))
                await self.charge_allowed()
                self.set_next_state(TRANSPORT_CHARGING)
                return

        else:
            # if the message I receive is not an ACCEPT, I keep waiting in the queue
            self.set_next_state(TRANSPORT_IN_STATION_PLACE)
            return


class TransportChargingState(TransportStrategyBehaviour, State):
    # car charges in a station
    async def on_start(self):
        await super().on_start()
        logger.debug("{} in Transport Charging State".format(self.agent.jid))

    async def run(self):
        # await "transport_charged" message
        msg = await self.receive(timeout=60)
        if not msg:
            self.set_next_state(TRANSPORT_CHARGING)
            return
        content = json.loads(msg.body)
        protocol = msg.get_metadata("protocol")
        performative = msg.get_metadata("performative")
        if protocol == REQUEST_PROTOCOL and performative == INFORM_PERFORMATIVE:
            if content["status"] == TRANSPORT_CHARGED:
                self.agent.transport_charged()
                await self.agent.drop_station()
                # canviar per un event?
                self.set_next_state(TRANSPORT_WAITING)
                return
        else:
            self.set_next_state(TRANSPORT_CHARGING)
            return


class TransportWaitingForApprovalState(TransportStrategyBehaviour, State):
    async def on_start(self):
        await super().on_start()
        self.agent.status = TRANSPORT_WAITING_FOR_APPROVAL
        logger.debug("{} in Transport Waiting For Approval State".format(self.agent.jid))

    async def run(self):
        msg = await self.receive(timeout=60)
        if not msg:
            self.set_next_state(TRANSPORT_WAITING_FOR_APPROVAL)
            return
        content = json.loads(msg.body)
        performative = msg.get_metadata("performative")
        if performative == ACCEPT_PERFORMATIVE:
            try:
<<<<<<< HEAD
                logger.info("Got accept. Picking up passenger.")
                await self.pick_up_passenger(
                    content["passenger_id"], content["origin"], content["dest"]
                )
                self.set_next_state(TRANSPORT_MOVING_TO_CUSTOMER)
                return
=======
                logger.debug("Transport {} got accept from {}".format(self.agent.name,
                                                                      content["customer_id"]))
                # new version
                self.agent.status = TRANSPORT_MOVING_TO_CUSTOMER
                if not self.check_and_decrease_autonomy(content["origin"], content["dest"]):
                    await self.cancel_proposal(content["customer_id"])
                    self.set_next_state(TRANSPORT_NEEDS_CHARGING)
                    return
                else:
                    await self.pick_up_customer(content["customer_id"], content["origin"], content["dest"])
                    self.set_next_state(TRANSPORT_MOVING_TO_CUSTOMER)
                    return
>>>>>>> 782e918e
            except PathRequestException:
                logger.error("Transport {} could not get a path to customer {}. Cancelling..."
                             .format(self.agent.name, content["customer_id"]))
                await self.cancel_proposal(content["customer_id"])
                self.set_next_state(TRANSPORT_WAITING)
                return
            except Exception as e:
                logger.error("Unexpected error in transport {}: {}".format(self.agent.name, e))
                await self.cancel_proposal(content["customer_id"])
                self.set_next_state(TRANSPORT_WAITING)
                return

        elif performative == REFUSE_PERFORMATIVE:
            logger.debug("Transport {} got refusal from customer/station".format(self.agent.name))
            self.set_next_state(TRANSPORT_WAITING)
            return

        else:
            self.set_next_state(TRANSPORT_WAITING_FOR_APPROVAL)
            return


<<<<<<< HEAD
class TransportMovingState(TransportStrategyBehaviour, State):
=======
class TransportMovingToCustomerState(TransportStrategyBehaviour, State):

>>>>>>> 782e918e
    async def on_start(self):
        await super().on_start()
        self.agent.status = TRANSPORT_MOVING_TO_CUSTOMER
        logger.debug("{} in Transport Moving To Customer State".format(self.agent.jid))

    async def run(self):
<<<<<<< HEAD
        passenger_in_transport_event.clear()
        self.agent.watch_value(
            "passenger_in_transport", passenger_in_transport_callback
        )
        await passenger_in_transport_event.wait()
        logger.info("Transport is free again.")
=======
        # Reset internal flag to False. coroutines calling
        # wait() will block until set() is called
        self.agent.customer_in_transport_event.clear()
        # Registers an observer callback to be run when the "customer_in_transport" is changed
        self.agent.watch_value("customer_in_transport", self.agent.customer_in_transport_callback)
        # block behaviour until another coroutine calls set()
        await self.agent.customer_in_transport_event.wait()
>>>>>>> 782e918e
        return self.set_next_state(TRANSPORT_WAITING)


class FSMTransportStrategyBehaviour(FSMBehaviour):
    def setup(self):
        # Create states
        self.add_state(TRANSPORT_WAITING, TransportWaitingState(), initial=True)
<<<<<<< HEAD
        self.add_state(
            TRANSPORT_WAITING_FOR_APPROVAL, TransportWaitingForApprovalState()
        )
        self.add_state(TRANSPORT_MOVING_TO_CUSTOMER, TransportMovingState())

        # Create transitions
        self.add_transition(TRANSPORT_WAITING, TRANSPORT_WAITING)
        self.add_transition(TRANSPORT_WAITING, TRANSPORT_WAITING_FOR_APPROVAL)
        self.add_transition(
            TRANSPORT_WAITING_FOR_APPROVAL, TRANSPORT_MOVING_TO_CUSTOMER
        )
        self.add_transition(TRANSPORT_WAITING_FOR_APPROVAL, TRANSPORT_WAITING)
        self.add_transition(
            TRANSPORT_WAITING_FOR_APPROVAL, TRANSPORT_WAITING_FOR_APPROVAL
        )
        self.add_transition(TRANSPORT_MOVING_TO_CUSTOMER, TRANSPORT_WAITING)
=======
        self.add_state(TRANSPORT_NEEDS_CHARGING, TransportNeedsChargingState())
        self.add_state(TRANSPORT_WAITING_FOR_APPROVAL, TransportWaitingForApprovalState())

        self.add_state(TRANSPORT_MOVING_TO_CUSTOMER, TransportMovingToCustomerState())

        self.add_state(TRANSPORT_MOVING_TO_STATION, TransportMovingToStationState())
        self.add_state(TRANSPORT_IN_STATION_PLACE, TransportInStationState())
        self.add_state(TRANSPORT_CHARGING, TransportChargingState())

        # Create transitions
        self.add_transition(TRANSPORT_WAITING, TRANSPORT_WAITING)  # waiting for messages
        self.add_transition(TRANSPORT_WAITING, TRANSPORT_WAITING_FOR_APPROVAL)  # accepted by customer
        self.add_transition(TRANSPORT_WAITING, TRANSPORT_NEEDS_CHARGING)  # not enough charge

        self.add_transition(TRANSPORT_WAITING_FOR_APPROVAL,
                            TRANSPORT_WAITING_FOR_APPROVAL)  # waiting for approval message
        self.add_transition(TRANSPORT_WAITING_FOR_APPROVAL, TRANSPORT_WAITING)  # transport refused
        self.add_transition(TRANSPORT_WAITING_FOR_APPROVAL, TRANSPORT_MOVING_TO_CUSTOMER)  # going to pick up customer

        self.add_transition(TRANSPORT_NEEDS_CHARGING, TRANSPORT_NEEDS_CHARGING)  # waiting for station list
        self.add_transition(TRANSPORT_NEEDS_CHARGING, TRANSPORT_MOVING_TO_STATION)  # going to station
        self.add_transition(TRANSPORT_NEEDS_CHARGING,
                            TRANSPORT_WAITING)  # exception in go_to_the_station(station, position)
        self.add_transition(TRANSPORT_MOVING_TO_STATION, TRANSPORT_IN_STATION_PLACE)  # arrived to station
        self.add_transition(TRANSPORT_IN_STATION_PLACE, TRANSPORT_IN_STATION_PLACE)  # waiting in station queue
        self.add_transition(TRANSPORT_IN_STATION_PLACE, TRANSPORT_CHARGING)  # begin charging
        self.add_transition(TRANSPORT_CHARGING, TRANSPORT_CHARGING)  # waiting to finish charging
        self.add_transition(TRANSPORT_CHARGING, TRANSPORT_WAITING)  # restart strategy

        self.add_transition(TRANSPORT_MOVING_TO_CUSTOMER, TRANSPORT_MOVING_TO_CUSTOMER)
        self.add_transition(TRANSPORT_MOVING_TO_CUSTOMER,
                            TRANSPORT_WAITING)  # picked up customer or arrived to destination ??


################################################################
#                                                              #
#                       Customer Strategy                      #
#                                                              #
################################################################
class AcceptFirstRequestBehaviour(CustomerStrategyBehaviour):
    """
    The default strategy for the Customer agent. By default it accepts the first proposal it receives.
    """

    async def run(self):
        if self.agent.fleetmanagers is None:
            await self.send_get_managers(self.agent.fleet_type)

            msg = await self.receive(timeout=300)
            if msg:
                protocol = msg.get_metadata("protocol")
                if protocol == QUERY_PROTOCOL:
                    performative = msg.get_metadata("performative")
                    if performative == INFORM_PERFORMATIVE:
                        self.agent.fleetmanagers = json.loads(msg.body)
                        logger.info("{} got fleet managers {}".format(self.agent.name, self.agent.fleetmanagers))
                    elif performative == CANCEL_PERFORMATIVE:
                        logger.info("{} got cancellation of request for {} information".format(self.agent.name,
                                                                                               self.agent.type_service))
            return

        if self.agent.status == CUSTOMER_WAITING:
            await self.send_request(content={})

        msg = await self.receive(timeout=5)

        if msg:
            performative = msg.get_metadata("performative")
            transport_id = msg.sender
            if performative == PROPOSE_PERFORMATIVE:
                if self.agent.status == CUSTOMER_WAITING:
                    logger.debug(
                        "Customer {} received proposal from transport {}".format(self.agent.name, transport_id))
                    await self.accept_transport(transport_id)
                    self.agent.status = CUSTOMER_ASSIGNED
                else:
                    await self.refuse_transport(transport_id)

            elif performative == CANCEL_PERFORMATIVE:
                if self.agent.transport_assigned == str(transport_id):
                    logger.warning(
                        "Customer {} received a CANCEL from Transport {}.".format(self.agent.name, transport_id))
                    self.agent.status = CUSTOMER_WAITING
>>>>>>> 782e918e
<|MERGE_RESOLUTION|>--- conflicted
+++ resolved
@@ -3,11 +3,17 @@
 from loguru import logger
 from spade.behaviour import State, FSMBehaviour
 
-<<<<<<< HEAD
-from simfleet.helpers import PathRequestException
+from simfleet.customer import CustomerStrategyBehaviour
+from simfleet.fleetmanager import FleetManagerStrategyBehaviour
+from simfleet.helpers import PathRequestException, distance_in_meters
 from simfleet.protocol import (
     REQUEST_PERFORMATIVE,
     ACCEPT_PERFORMATIVE,
+    REQUEST_PROTOCOL,
+    INFORM_PERFORMATIVE,
+    CANCEL_PERFORMATIVE,
+    PROPOSE_PERFORMATIVE,
+    QUERY_PROTOCOL,
     REFUSE_PERFORMATIVE,
 )
 from simfleet.transport import TransportStrategyBehaviour
@@ -15,18 +21,14 @@
     TRANSPORT_WAITING,
     TRANSPORT_WAITING_FOR_APPROVAL,
     TRANSPORT_MOVING_TO_CUSTOMER,
+    TRANSPORT_NEEDS_CHARGING,
+    TRANSPORT_MOVING_TO_STATION,
+    TRANSPORT_IN_STATION_PLACE,
+    TRANSPORT_CHARGING,
+    TRANSPORT_CHARGED,
+    CUSTOMER_WAITING,
+    CUSTOMER_ASSIGNED,
 )
-=======
-from simfleet.customer import CustomerStrategyBehaviour
-from simfleet.fleetmanager import FleetManagerStrategyBehaviour
-from simfleet.helpers import PathRequestException, distance_in_meters
-from simfleet.protocol import REQUEST_PERFORMATIVE, ACCEPT_PERFORMATIVE, REFUSE_PERFORMATIVE, REQUEST_PROTOCOL, \
-    INFORM_PERFORMATIVE, CANCEL_PERFORMATIVE, PROPOSE_PERFORMATIVE, QUERY_PROTOCOL
-from simfleet.transport import TransportStrategyBehaviour
-from simfleet.utils import TRANSPORT_WAITING, TRANSPORT_WAITING_FOR_APPROVAL, TRANSPORT_MOVING_TO_CUSTOMER, \
-    TRANSPORT_NEEDS_CHARGING, TRANSPORT_MOVING_TO_STATION, TRANSPORT_IN_STATION_PLACE, TRANSPORT_CHARGING, \
-    TRANSPORT_CHARGED, CUSTOMER_WAITING, CUSTOMER_ASSIGNED
->>>>>>> 782e918e
 
 
 ################################################################
@@ -48,7 +50,9 @@
         if msg:
             for transport in self.get_transport_agents().values():
                 msg.to = str(transport["jid"])
-                logger.debug("Manager sent request to transport {}".format(transport["name"]))
+                logger.debug(
+                    "Manager sent request to transport {}".format(transport["name"])
+                )
                 await self.send(msg)
 
 
@@ -86,14 +90,17 @@
 
 
 class TransportNeedsChargingState(TransportStrategyBehaviour, State):
-
     async def on_start(self):
         await super().on_start()
         self.agent.status = TRANSPORT_NEEDS_CHARGING
         logger.debug("{} in Transport Needs Charging State".format(self.agent.jid))
 
     async def run(self):
-        if self.agent.stations is None or len(self.agent.stations) < 1 and not self.get(name="stations_requested"):
+        if (
+            self.agent.stations is None
+            or len(self.agent.stations) < 1
+            and not self.get(name="stations_requested")
+        ):
             logger.info("Transport {} looking for a station.".format(self.agent.name))
             self.set(name="stations_requested", value=True)
             await self.send_get_stations()
@@ -114,11 +121,17 @@
             if protocol == QUERY_PROTOCOL:
                 if performative == INFORM_PERFORMATIVE:
                     self.agent.stations = content
-                    logger.info("Transport {} got list of current stations: {}".format(self.agent.name, len(
-                        list(self.agent.stations.keys()))))
+                    logger.info(
+                        "Transport {} got list of current stations: {}".format(
+                            self.agent.name, len(list(self.agent.stations.keys()))
+                        )
+                    )
                 elif performative == CANCEL_PERFORMATIVE:
                     logger.info(
-                        "Transport {} got a cancellation of request for stations information.".format(self.agent.name))
+                        "Transport {} got a cancellation of request for stations information.".format(
+                            self.agent.name
+                        )
+                    )
                     self.set(name="stations_requested", value=False)
                     self.set_next_state(TRANSPORT_NEEDS_CHARGING)
                     return
@@ -129,32 +142,43 @@
         station_positions = []
         for key in self.agent.stations.keys():
             dic = self.agent.stations.get(key)
-            station_positions.append((dic['jid'], dic['position']))
-        closest_station = min(station_positions,
-                              key=lambda x: distance_in_meters(x[1], self.agent.get_position()))
+            station_positions.append((dic["jid"], dic["position"]))
+        closest_station = min(
+            station_positions,
+            key=lambda x: distance_in_meters(x[1], self.agent.get_position()),
+        )
         logger.debug("Closest station {}".format(closest_station))
         station = closest_station[0]
-        self.agent.current_station_dest = (station, self.agent.stations[station]["position"])
-        logger.info("Transport {} selected station {}.".format(self.agent.name, station))
+        self.agent.current_station_dest = (
+            station,
+            self.agent.stations[station]["position"],
+        )
+        logger.info(
+            "Transport {} selected station {}.".format(self.agent.name, station)
+        )
         try:
             station, position = self.agent.current_station_dest
             await self.go_to_the_station(station, position)
             self.set_next_state(TRANSPORT_MOVING_TO_STATION)
             return
         except PathRequestException:
-            logger.error("Transport {} could not get a path to station {}. Cancelling..."
-                         .format(self.agent.name, station))
+            logger.error(
+                "Transport {} could not get a path to station {}. Cancelling...".format(
+                    self.agent.name, station
+                )
+            )
             await self.cancel_proposal(station)
             self.set_next_state(TRANSPORT_WAITING)
             return
         except Exception as e:
-            logger.error("Unexpected error in transport {}: {}".format(self.agent.name, e))
+            logger.error(
+                "Unexpected error in transport {}: {}".format(self.agent.name, e)
+            )
             self.set_next_state(TRANSPORT_WAITING)
             return
 
 
 class TransportMovingToStationState(TransportStrategyBehaviour, State):
-
     async def on_start(self):
         await super().on_start()
         self.agent.status = TRANSPORT_MOVING_TO_STATION
@@ -162,11 +186,15 @@
 
     async def run(self):
         if self.agent.get("in_station_place"):
-            logger.warning("Transport {} already in station place".format(self.agent.jid))
+            logger.warning(
+                "Transport {} already in station place".format(self.agent.jid)
+            )
             await self.agent.request_access_station()
             return self.set_next_state(TRANSPORT_IN_STATION_PLACE)
         self.agent.transport_in_station_place_event.clear()  # new
-        self.agent.watch_value("in_station_place", self.agent.transport_in_station_place_callback)
+        self.agent.watch_value(
+            "in_station_place", self.agent.transport_in_station_place_callback
+        )
         await self.agent.transport_in_station_place_event.wait()
         await self.agent.request_access_station()  # new
         return self.set_next_state(TRANSPORT_IN_STATION_PLACE)
@@ -187,10 +215,12 @@
         content = json.loads(msg.body)
         performative = msg.get_metadata("performative")
         if performative == ACCEPT_PERFORMATIVE:
-            if content.get('station_id') is not None:
-                logger.debug("Transport {} received a message with ACCEPT_PERFORMATIVE from {}".format(self.agent.name,
-                                                                                                       content[
-                                                                                                           "station_id"]))
+            if content.get("station_id") is not None:
+                logger.debug(
+                    "Transport {} received a message with ACCEPT_PERFORMATIVE from {}".format(
+                        self.agent.name, content["station_id"]
+                    )
+                )
                 await self.charge_allowed()
                 self.set_next_state(TRANSPORT_CHARGING)
                 return
@@ -232,7 +262,9 @@
     async def on_start(self):
         await super().on_start()
         self.agent.status = TRANSPORT_WAITING_FOR_APPROVAL
-        logger.debug("{} in Transport Waiting For Approval State".format(self.agent.jid))
+        logger.debug(
+            "{} in Transport Waiting For Approval State".format(self.agent.jid)
+        )
 
     async def run(self):
         msg = await self.receive(timeout=60)
@@ -243,41 +275,46 @@
         performative = msg.get_metadata("performative")
         if performative == ACCEPT_PERFORMATIVE:
             try:
-<<<<<<< HEAD
-                logger.info("Got accept. Picking up passenger.")
-                await self.pick_up_passenger(
-                    content["passenger_id"], content["origin"], content["dest"]
-                )
-                self.set_next_state(TRANSPORT_MOVING_TO_CUSTOMER)
-                return
-=======
-                logger.debug("Transport {} got accept from {}".format(self.agent.name,
-                                                                      content["customer_id"]))
+                logger.debug(
+                    "Transport {} got accept from {}".format(
+                        self.agent.name, content["customer_id"]
+                    )
+                )
                 # new version
                 self.agent.status = TRANSPORT_MOVING_TO_CUSTOMER
-                if not self.check_and_decrease_autonomy(content["origin"], content["dest"]):
+                if not self.check_and_decrease_autonomy(
+                    content["origin"], content["dest"]
+                ):
                     await self.cancel_proposal(content["customer_id"])
                     self.set_next_state(TRANSPORT_NEEDS_CHARGING)
                     return
                 else:
-                    await self.pick_up_customer(content["customer_id"], content["origin"], content["dest"])
+                    await self.pick_up_customer(
+                        content["customer_id"], content["origin"], content["dest"]
+                    )
                     self.set_next_state(TRANSPORT_MOVING_TO_CUSTOMER)
                     return
->>>>>>> 782e918e
             except PathRequestException:
-                logger.error("Transport {} could not get a path to customer {}. Cancelling..."
-                             .format(self.agent.name, content["customer_id"]))
+                logger.error(
+                    "Transport {} could not get a path to customer {}. Cancelling...".format(
+                        self.agent.name, content["customer_id"]
+                    )
+                )
                 await self.cancel_proposal(content["customer_id"])
                 self.set_next_state(TRANSPORT_WAITING)
                 return
             except Exception as e:
-                logger.error("Unexpected error in transport {}: {}".format(self.agent.name, e))
+                logger.error(
+                    "Unexpected error in transport {}: {}".format(self.agent.name, e)
+                )
                 await self.cancel_proposal(content["customer_id"])
                 self.set_next_state(TRANSPORT_WAITING)
                 return
 
         elif performative == REFUSE_PERFORMATIVE:
-            logger.debug("Transport {} got refusal from customer/station".format(self.agent.name))
+            logger.debug(
+                "Transport {} got refusal from customer/station".format(self.agent.name)
+            )
             self.set_next_state(TRANSPORT_WAITING)
             return
 
@@ -286,34 +323,22 @@
             return
 
 
-<<<<<<< HEAD
-class TransportMovingState(TransportStrategyBehaviour, State):
-=======
 class TransportMovingToCustomerState(TransportStrategyBehaviour, State):
-
->>>>>>> 782e918e
     async def on_start(self):
         await super().on_start()
         self.agent.status = TRANSPORT_MOVING_TO_CUSTOMER
         logger.debug("{} in Transport Moving To Customer State".format(self.agent.jid))
 
     async def run(self):
-<<<<<<< HEAD
-        passenger_in_transport_event.clear()
-        self.agent.watch_value(
-            "passenger_in_transport", passenger_in_transport_callback
-        )
-        await passenger_in_transport_event.wait()
-        logger.info("Transport is free again.")
-=======
         # Reset internal flag to False. coroutines calling
         # wait() will block until set() is called
         self.agent.customer_in_transport_event.clear()
         # Registers an observer callback to be run when the "customer_in_transport" is changed
-        self.agent.watch_value("customer_in_transport", self.agent.customer_in_transport_callback)
+        self.agent.watch_value(
+            "customer_in_transport", self.agent.customer_in_transport_callback
+        )
         # block behaviour until another coroutine calls set()
         await self.agent.customer_in_transport_event.wait()
->>>>>>> 782e918e
         return self.set_next_state(TRANSPORT_WAITING)
 
 
@@ -321,26 +346,10 @@
     def setup(self):
         # Create states
         self.add_state(TRANSPORT_WAITING, TransportWaitingState(), initial=True)
-<<<<<<< HEAD
+        self.add_state(TRANSPORT_NEEDS_CHARGING, TransportNeedsChargingState())
         self.add_state(
             TRANSPORT_WAITING_FOR_APPROVAL, TransportWaitingForApprovalState()
         )
-        self.add_state(TRANSPORT_MOVING_TO_CUSTOMER, TransportMovingState())
-
-        # Create transitions
-        self.add_transition(TRANSPORT_WAITING, TRANSPORT_WAITING)
-        self.add_transition(TRANSPORT_WAITING, TRANSPORT_WAITING_FOR_APPROVAL)
-        self.add_transition(
-            TRANSPORT_WAITING_FOR_APPROVAL, TRANSPORT_MOVING_TO_CUSTOMER
-        )
-        self.add_transition(TRANSPORT_WAITING_FOR_APPROVAL, TRANSPORT_WAITING)
-        self.add_transition(
-            TRANSPORT_WAITING_FOR_APPROVAL, TRANSPORT_WAITING_FOR_APPROVAL
-        )
-        self.add_transition(TRANSPORT_MOVING_TO_CUSTOMER, TRANSPORT_WAITING)
-=======
-        self.add_state(TRANSPORT_NEEDS_CHARGING, TransportNeedsChargingState())
-        self.add_state(TRANSPORT_WAITING_FOR_APPROVAL, TransportWaitingForApprovalState())
 
         self.add_state(TRANSPORT_MOVING_TO_CUSTOMER, TransportMovingToCustomerState())
 
@@ -349,28 +358,53 @@
         self.add_state(TRANSPORT_CHARGING, TransportChargingState())
 
         # Create transitions
-        self.add_transition(TRANSPORT_WAITING, TRANSPORT_WAITING)  # waiting for messages
-        self.add_transition(TRANSPORT_WAITING, TRANSPORT_WAITING_FOR_APPROVAL)  # accepted by customer
-        self.add_transition(TRANSPORT_WAITING, TRANSPORT_NEEDS_CHARGING)  # not enough charge
-
-        self.add_transition(TRANSPORT_WAITING_FOR_APPROVAL,
-                            TRANSPORT_WAITING_FOR_APPROVAL)  # waiting for approval message
-        self.add_transition(TRANSPORT_WAITING_FOR_APPROVAL, TRANSPORT_WAITING)  # transport refused
-        self.add_transition(TRANSPORT_WAITING_FOR_APPROVAL, TRANSPORT_MOVING_TO_CUSTOMER)  # going to pick up customer
-
-        self.add_transition(TRANSPORT_NEEDS_CHARGING, TRANSPORT_NEEDS_CHARGING)  # waiting for station list
-        self.add_transition(TRANSPORT_NEEDS_CHARGING, TRANSPORT_MOVING_TO_STATION)  # going to station
-        self.add_transition(TRANSPORT_NEEDS_CHARGING,
-                            TRANSPORT_WAITING)  # exception in go_to_the_station(station, position)
-        self.add_transition(TRANSPORT_MOVING_TO_STATION, TRANSPORT_IN_STATION_PLACE)  # arrived to station
-        self.add_transition(TRANSPORT_IN_STATION_PLACE, TRANSPORT_IN_STATION_PLACE)  # waiting in station queue
-        self.add_transition(TRANSPORT_IN_STATION_PLACE, TRANSPORT_CHARGING)  # begin charging
-        self.add_transition(TRANSPORT_CHARGING, TRANSPORT_CHARGING)  # waiting to finish charging
+        self.add_transition(
+            TRANSPORT_WAITING, TRANSPORT_WAITING
+        )  # waiting for messages
+        self.add_transition(
+            TRANSPORT_WAITING, TRANSPORT_WAITING_FOR_APPROVAL
+        )  # accepted by customer
+        self.add_transition(
+            TRANSPORT_WAITING, TRANSPORT_NEEDS_CHARGING
+        )  # not enough charge
+
+        self.add_transition(
+            TRANSPORT_WAITING_FOR_APPROVAL, TRANSPORT_WAITING_FOR_APPROVAL
+        )  # waiting for approval message
+        self.add_transition(
+            TRANSPORT_WAITING_FOR_APPROVAL, TRANSPORT_WAITING
+        )  # transport refused
+        self.add_transition(
+            TRANSPORT_WAITING_FOR_APPROVAL, TRANSPORT_MOVING_TO_CUSTOMER
+        )  # going to pick up customer
+
+        self.add_transition(
+            TRANSPORT_NEEDS_CHARGING, TRANSPORT_NEEDS_CHARGING
+        )  # waiting for station list
+        self.add_transition(
+            TRANSPORT_NEEDS_CHARGING, TRANSPORT_MOVING_TO_STATION
+        )  # going to station
+        self.add_transition(
+            TRANSPORT_NEEDS_CHARGING, TRANSPORT_WAITING
+        )  # exception in go_to_the_station(station, position)
+        self.add_transition(
+            TRANSPORT_MOVING_TO_STATION, TRANSPORT_IN_STATION_PLACE
+        )  # arrived to station
+        self.add_transition(
+            TRANSPORT_IN_STATION_PLACE, TRANSPORT_IN_STATION_PLACE
+        )  # waiting in station queue
+        self.add_transition(
+            TRANSPORT_IN_STATION_PLACE, TRANSPORT_CHARGING
+        )  # begin charging
+        self.add_transition(
+            TRANSPORT_CHARGING, TRANSPORT_CHARGING
+        )  # waiting to finish charging
         self.add_transition(TRANSPORT_CHARGING, TRANSPORT_WAITING)  # restart strategy
 
         self.add_transition(TRANSPORT_MOVING_TO_CUSTOMER, TRANSPORT_MOVING_TO_CUSTOMER)
-        self.add_transition(TRANSPORT_MOVING_TO_CUSTOMER,
-                            TRANSPORT_WAITING)  # picked up customer or arrived to destination ??
+        self.add_transition(
+            TRANSPORT_MOVING_TO_CUSTOMER, TRANSPORT_WAITING
+        )  # picked up customer or arrived to destination ??
 
 
 ################################################################
@@ -394,10 +428,17 @@
                     performative = msg.get_metadata("performative")
                     if performative == INFORM_PERFORMATIVE:
                         self.agent.fleetmanagers = json.loads(msg.body)
-                        logger.info("{} got fleet managers {}".format(self.agent.name, self.agent.fleetmanagers))
+                        logger.info(
+                            "{} got fleet managers {}".format(
+                                self.agent.name, self.agent.fleetmanagers
+                            )
+                        )
                     elif performative == CANCEL_PERFORMATIVE:
-                        logger.info("{} got cancellation of request for {} information".format(self.agent.name,
-                                                                                               self.agent.type_service))
+                        logger.info(
+                            "{} got cancellation of request for {} information".format(
+                                self.agent.name, self.agent.type_service
+                            )
+                        )
             return
 
         if self.agent.status == CUSTOMER_WAITING:
@@ -411,7 +452,10 @@
             if performative == PROPOSE_PERFORMATIVE:
                 if self.agent.status == CUSTOMER_WAITING:
                     logger.debug(
-                        "Customer {} received proposal from transport {}".format(self.agent.name, transport_id))
+                        "Customer {} received proposal from transport {}".format(
+                            self.agent.name, transport_id
+                        )
+                    )
                     await self.accept_transport(transport_id)
                     self.agent.status = CUSTOMER_ASSIGNED
                 else:
@@ -420,6 +464,8 @@
             elif performative == CANCEL_PERFORMATIVE:
                 if self.agent.transport_assigned == str(transport_id):
                     logger.warning(
-                        "Customer {} received a CANCEL from Transport {}.".format(self.agent.name, transport_id))
-                    self.agent.status = CUSTOMER_WAITING
->>>>>>> 782e918e
+                        "Customer {} received a CANCEL from Transport {}.".format(
+                            self.agent.name, transport_id
+                        )
+                    )
+                    self.agent.status = CUSTOMER_WAITING