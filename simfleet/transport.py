import asyncio
import json
import time
from asyncio import CancelledError
from collections import defaultdict

from loguru import logger
from spade.agent import Agent
from spade.behaviour import PeriodicBehaviour, CyclicBehaviour
from spade.message import Message
from spade.template import Template

from .helpers import (
    random_position,
    distance_in_meters,
    kmh_to_ms,
    PathRequestException,
    AlreadyInDestination,
)
from .protocol import (
    REQUEST_PROTOCOL,
    TRAVEL_PROTOCOL,
    PROPOSE_PERFORMATIVE,
    CANCEL_PERFORMATIVE,
    INFORM_PERFORMATIVE,
    REGISTER_PROTOCOL,
    REQUEST_PERFORMATIVE,
    ACCEPT_PERFORMATIVE,
    REFUSE_PERFORMATIVE,
    QUERY_PROTOCOL,
)
from .utils import (
    TRANSPORT_WAITING,
    TRANSPORT_MOVING_TO_CUSTOMER,
    TRANSPORT_IN_CUSTOMER_PLACE,
    TRANSPORT_MOVING_TO_DESTINATION,
    TRANSPORT_IN_STATION_PLACE,
    TRANSPORT_CHARGING,
    CUSTOMER_IN_DEST,
    CUSTOMER_LOCATION,
    TRANSPORT_MOVING_TO_STATION,
    chunk_path,
    request_path,
    StrategyBehaviour,
    TRANSPORT_NEEDS_CHARGING,
)

MIN_AUTONOMY = 2
ONESECOND_IN_MS = 1000


class TransportAgent(Agent):
    def __init__(self, agentjid, password):
        super().__init__(agentjid, password)

        self.fleetmanager_id = None
        self.route_host = None
        self.strategy = None
        self.running_strategy = False

        self.__observers = defaultdict(list)
        self.agent_id = None
        self.status = TRANSPORT_WAITING
        self.icon = None
        self.set("current_pos", None)
        self.dest = None
        self.set("path", None)
        self.chunked_path = None
        self.set("speed_in_kmh", 3000)
        self.animation_speed = ONESECOND_IN_MS
        self.distances = []
        self.durations = []
        self.port = None
        self.set("current_customer", None)
        self.current_customer_orig = None
        self.current_customer_dest = None
        self.set("customer_in_transport", None)
        self.num_assignments = 0
        self.stopped = False
        self.ready = False
        self.registration = False
        self.is_launched = False

        self.directory_id = None
        self.fleet_type = None

        self.request = "station"
        self.stations = None
        self.current_autonomy_km = 2000
        self.max_autonomy_km = 2000
        self.num_charges = 0
        self.set("current_station", None)
        self.current_station_dest = None

<<<<<<< HEAD
    def is_ready(self):
        return not self.is_launched or (self.is_launched and self.ready)
=======
        # waiting time statistics
        self.waiting_in_queue_time = None
        self.charge_time = None
        self.total_waiting_time = 0.0
        self.total_charging_time = 0.0

        # Transport in station place event
        self.set("in_station_place", None)  # new

        self.transport_in_station_place_event = asyncio.Event(loop=self.loop)

        def transport_in_station_place_callback(old, new):
            if not self.transport_in_station_place_event.is_set() and new is True:
                self.transport_in_station_place_event.set()

        self.transport_in_station_place_callback = transport_in_station_place_callback

        # Customer in transport event
        self.customer_in_transport_event = asyncio.Event(loop=self.loop)

        def customer_in_transport_callback(old, new):
            # if event flag is False and new is None
            if not self.customer_in_transport_event.is_set() and new is None:
                # Sets event flag to True, all coroutines waiting for it are awakened
                self.customer_in_transport_event.set()

        self.customer_in_transport_callback = customer_in_transport_callback
>>>>>>> 782e918e

    async def setup(self):
        try:
            template = Template()
            template.set_metadata("protocol", REGISTER_PROTOCOL)
            register_behaviour = RegistrationBehaviour()
            self.add_behaviour(register_behaviour, template)
            while not self.has_behaviour(register_behaviour):
                logger.warning(
                    "Transport {} could not create RegisterBehaviour. Retrying...".format(
                        self.agent_id
                    )
                )
                self.add_behaviour(register_behaviour, template)
            self.ready = True
        except Exception as e:
            logger.error(
                "EXCEPTION creating RegisterBehaviour in Transport {}: {}".format(
                    self.agent_id, e
                )
            )

    def set(self, key, value):
        old = self.get(key)
        super().set(key, value)
        if key in self.__observers:
            for callback in self.__observers[key]:
                callback(old, value)

    def sleep(self, seconds):
        # await asyncio.sleep(seconds)
        time.sleep(seconds)

    def set_registration(self, status, content=None):
        """
        Sets the status of registration
        Args:
            status (boolean): True if the transport agent has registered or False if not
            content (dict):
        """
        if content is not None:
            self.icon = content["icon"] if self.icon is None else self.icon
            self.fleet_type = content["fleet_type"]
        self.registration = status

    def set_directory(self, directory_id):
        """
        Sets the directory JID address
        Args:
            directory_id (str): the DirectoryAgent jid

        """
        self.directory_id = directory_id

    def watch_value(self, key, callback):
        """
        Registers an observer callback to be run when a value is changed

        Args:
            key (str): the name of the value
            callback (function): a function to be called when the value changes. It receives two arguments: the old and the new value.
        """
        self.__observers[key].append(callback)

    def run_strategy(self):
        """
        Sets the strategy for the transport agent.

        Args:
            strategy_class (``TransportStrategyBehaviour``): The class to be used. Must inherit from ``TransportStrategyBehaviour``
        """
        if not self.running_strategy:
            template1 = Template()
            template1.set_metadata("protocol", REQUEST_PROTOCOL)
            template2 = Template()
            template2.set_metadata("protocol", QUERY_PROTOCOL)
            self.add_behaviour(self.strategy(), template1 | template2)
            self.running_strategy = True

    def set_id(self, agent_id):
        """
        Sets the agent identifier

        Args:
            agent_id (str): The new Agent Id
        """
        self.agent_id = agent_id

    def set_icon(self, icon):
        self.icon = icon

    def set_fleetmanager(self, fleetmanager_id):
        """
        Sets the fleetmanager JID address
        Args:
            fleetmanager_id (str): the fleetmanager jid

        """
        logger.info(
            "Setting fleet {} for agent {}".format(
                fleetmanager_id.split("@")[0], self.name
            )
        )
        self.fleetmanager_id = fleetmanager_id

    def set_fleet_type(self, fleet_type):
        self.fleet_type = fleet_type

    def set_route_host(self, route_host):
        """
        Sets the route host server address
        Args:
            route_host (str): route host server address

        """
        self.route_host = route_host

    async def send(self, msg):
        if not msg.sender:
            msg.sender = str(self.jid)
            logger.debug(f"Adding agent's jid as sender to message: {msg}")
        aioxmpp_msg = msg.prepare()
        await self.client.send(aioxmpp_msg)
        msg.sent = True
        self.traces.append(msg, category=str(self))

    def is_customer_in_transport(self):
        return self.get("customer_in_transport") is not None

    def is_free(self):
        return self.get("current_customer") is None

    async def arrived_to_destination(self):
        """
        Informs that the transport has arrived to its destination.
        It recomputes the new destination and path if picking up a customer
        or drops it and goes to WAITING status again.
        """
        self.set("path", None)
        self.chunked_path = None
        if (
            not self.is_customer_in_transport()
        ):  # self.status == TRANSPORT_MOVING_TO_CUSTOMER:
            try:
                self.set("customer_in_transport", self.get("current_customer"))
                await self.move_to(self.current_customer_dest)
            except PathRequestException:
                await self.cancel_customer()
                self.status = TRANSPORT_WAITING
            except AlreadyInDestination:
                await self.drop_customer()
            else:
                await self.inform_customer(TRANSPORT_IN_CUSTOMER_PLACE)
                self.status = TRANSPORT_MOVING_TO_DESTINATION
                logger.info(
                    "Transport {} has picked up the customer {}.".format(
                        self.agent_id, self.get("current_customer")
                    )
                )
        else:  # elif self.status == TRANSPORT_MOVING_TO_DESTINATION:
            await self.drop_customer()

    async def arrived_to_station(self, station_id=None):
        """
        Informs that the transport has arrived to its destination.
        It recomputes the new destination and path if picking up a customer
        or drops it and goes to WAITING status again.
        """
        # self.status = TRANSPORT_IN_STATION_PLACE new

        # ask for a place to charge
        logger.info("Transport {} arrived to station {} and is waiting to charge".format(self.agent_id,
                                                                                         self.get("current_station")))
        self.set("in_station_place", True)  # new

    async def request_access_station(self):

        reply = Message()
        reply.to = self.get("current_station")
        reply.set_metadata("protocol", REQUEST_PROTOCOL)
        reply.set_metadata("performative", ACCEPT_PERFORMATIVE)
        logger.debug("{} requesting access to {}".format(self.name, self.get("current_station"), reply.body))
        await self.send(reply)

        # time waiting in station queue update
        self.waiting_in_queue_time = time.time()

        # WAIT FOR EXPLICIT CONFIRMATION THAT IT CAN CHARGE
        # while True:
        #     msg = await self.receive(timeout=5)
        #     if msg:
        #         performative = msg.get_metadata("performative")
        #         if performative == ACCEPT_PERFORMATIVE:
        #             await self.begin_charging()

    async def begin_charging(self):

        # trigger charging
        self.set("path", None)
        self.chunked_path = None

        data = {
            "status": TRANSPORT_IN_STATION_PLACE,
            "need": self.max_autonomy_km - self.current_autonomy_km,
        }
        logger.debug("Transport {} with autonomy {} tells {} that it needs to charge "
                     "{} km/autonomy".format(self.agent_id, self.current_autonomy_km, self.get("current_station"),
                                             self.max_autonomy_km - self.current_autonomy_km))
        await self.inform_station(data)
        self.status = TRANSPORT_CHARGING
        logger.info(
            "Transport {} has started charging in the station {}.".format(
                self.agent_id, self.get("current_station")
            )
        )

        # time waiting in station queue update
        self.charge_time = time.time()
        elapsed_time = self.charge_time - self.waiting_in_queue_time
        if elapsed_time > 0.1:
            self.total_waiting_time += elapsed_time

    def needs_charging(self):
        return (self.status == TRANSPORT_NEEDS_CHARGING) or (
            self.get_autonomy() <= MIN_AUTONOMY and self.status in [TRANSPORT_WAITING]
        )

    def transport_charged(self):
        self.current_autonomy_km = self.max_autonomy_km
        self.total_charging_time += time.time() - self.charge_time

    async def drop_customer(self):
        """
        Drops the customer that the transport is carring in the current location.
        """
        await self.inform_customer(CUSTOMER_IN_DEST)
        self.status = TRANSPORT_WAITING
        logger.debug(
            "Transport {} has dropped the customer {} in destination.".format(
                self.agent_id, self.get("current_customer")
            )
        )
        self.set("current_customer", None)
        self.set("customer_in_transport", None)

    async def drop_station(self):
        """
        Drops the customer that the transport is carring in the current location.
        """
        # data = {"status": TRANSPORT_LOADED}
        # await self.inform_station(data)
        self.status = TRANSPORT_WAITING
        logger.debug(
            "Transport {} has dropped the station {}.".format(
                self.agent_id, self.get("current_station")
            )
        )
        self.set("current_station", None)

    async def move_to(self, dest):
        """
        Moves the transport to a new destination.

        Args:
            dest (list): the coordinates of the new destination (in lon, lat format)

        Raises:
             AlreadyInDestination: if the transport is already in the destination coordinates.
        """
        if self.get("current_pos") == dest:
            raise AlreadyInDestination
        counter = 5
        path = None
        distance, duration = 0, 0
        while counter > 0 and path is None:
            logger.debug(
                "Requesting path from {} to {}".format(self.get("current_pos"), dest)
            )
            path, distance, duration = await self.request_path(
                self.get("current_pos"), dest
            )
            counter -= 1
        if path is None:
            raise PathRequestException("Error requesting route.")

        self.set("path", path)
        try:
            self.chunked_path = chunk_path(path, self.get("speed_in_kmh"))
        except Exception as e:
            logger.error("Exception chunking path {}: {}".format(path, e))
            raise PathRequestException
        self.dest = dest
        self.distances.append(distance)
        self.durations.append(duration)
        behav = self.MovingBehaviour(period=1)
        self.add_behaviour(behav)

    async def step(self):
        """
        Advances one step in the simulation
        """
        if self.chunked_path:
            _next = self.chunked_path.pop(0)
            distance = distance_in_meters(self.get_position(), _next)
            self.animation_speed = (
                distance / kmh_to_ms(self.get("speed_in_kmh")) * ONESECOND_IN_MS
            )
            await self.set_position(_next)

    async def inform_station(self, data=None):
        """
        Sends a message to the current assigned customer to inform her about a new status.

        Args:
            status (int): The new status code
            data (dict, optional): complementary info about the status
        """
        if data is None:
            data = {}
        msg = Message()
        msg.to = self.get("current_station")
        msg.set_metadata("protocol", TRAVEL_PROTOCOL)
        msg.set_metadata("performative", INFORM_PERFORMATIVE)
        msg.body = json.dumps(data)
        await self.send(msg)

    async def inform_customer(self, status, data=None):
        """
        Sends a message to the current assigned customer to inform her about a new status.

        Args:
            status (int): The new status code
            data (dict, optional): complementary info about the status
        """
        if data is None:
            data = {}
        msg = Message()
        msg.to = self.get("current_customer")
        msg.set_metadata("protocol", TRAVEL_PROTOCOL)
        msg.set_metadata("performative", INFORM_PERFORMATIVE)
        data["status"] = status
        msg.body = json.dumps(data)
        await self.send(msg)

    async def cancel_customer(self, data=None):
        """
        Sends a message to the current assigned customer to cancel the assignment.

        Args:
            data (dict, optional): Complementary info about the cancellation
        """
        logger.error(
            "Transport {} could not get a path to customer {}.".format(
                self.agent_id, self.get("current_customer")
            )
        )
        if data is None:
            data = {}
        reply = Message()
        reply.to = self.get("current_customer")
        reply.set_metadata("protocol", REQUEST_PROTOCOL)
        reply.set_metadata("performative", CANCEL_PERFORMATIVE)
        reply.body = json.dumps(data)
        logger.debug(
            "Transport {} sent cancel proposal to customer {}".format(
                self.agent_id, self.get("current_customer")
            )
        )
        await self.send(reply)

    async def request_path(self, origin, destination):
        """
        Requests a path between two points (origin and destination) using the route server.

        Args:
            origin (list): the coordinates of the origin of the requested path
            destination (list): the coordinates of the end of the requested path

        Returns:
            list, float, float: A list of points that represent the path from origin to destination, the distance and
            the estimated duration

        Examples:
            >>> path, distance, duration = await self.request_path(origin=[0,0], destination=[1,1])
            >>> print(path)
            [[0,0], [0,1], [1,1]]
            >>> print(distance)
            2.0
            >>> print(duration)
            3.24
        """
        return await request_path(self, origin, destination, self.route_host)

    def set_initial_position(self, coords):
        self.set("current_pos", coords)

    async def set_position(self, coords=None):
        """
        Sets the position of the transport. If no position is provided it is located in a random position.

        Args:
            coords (list): a list coordinates (longitude and latitude)
        """
        if coords:
            self.set("current_pos", coords)
        else:
            self.set("current_pos", random_position())

        logger.debug(
            "Transport {} position is {}".format(self.agent_id, self.get("current_pos"))
        )
        if self.status == TRANSPORT_MOVING_TO_DESTINATION:
            await self.inform_customer(
                CUSTOMER_LOCATION, {"location": self.get("current_pos")}
            )
        if self.is_in_destination():
<<<<<<< HEAD
            logger.info(
                "Transport {} has arrived to destination.".format(self.agent_id)
            )
=======
            logger.info("Transport {} has arrived to destination. Status: {}".format(self.agent_id, self.status))
>>>>>>> 782e918e
            if self.status == TRANSPORT_MOVING_TO_STATION:
                await self.arrived_to_station()
            else:
                await self.arrived_to_destination()

    def get_position(self):
        """
        Returns the current position of the customer.

        Returns:
            list: the coordinates of the current position of the customer (lon, lat)
        """
        return self.get("current_pos")

    def set_speed(self, speed_in_kmh):
        """
        Sets the speed of the transport.

        Args:
            speed_in_kmh (float): the speed of the transport in km per hour
        """
        self.set("speed_in_kmh", speed_in_kmh)

    def is_in_destination(self):
        """
        Checks if the transport has arrived to its destination.

        Returns:
            bool: whether the transport is at its destination or not
        """
        return self.dest == self.get_position()

    def set_km_expense(self, expense=0):
        self.current_autonomy_km -= expense

    def set_autonomy(self, autonomy, current_autonomy=None):
        self.max_autonomy_km = autonomy
        self.current_autonomy_km = (
            current_autonomy if current_autonomy is not None else autonomy
        )

    def get_autonomy(self):
        return self.current_autonomy_km

    def calculate_km_expense(self, origin, start, dest=None):
        fir_distance = distance_in_meters(origin, start)
        sec_distance = distance_in_meters(start, dest)
        if dest is None:
            sec_distance = 0
        return (fir_distance + sec_distance) // 1000

    def to_json(self):
        """
        Serializes the main information of a transport agent to a JSON format.
        It includes the id of the agent, its current position, the destination coordinates of the agent,
        the current status, the speed of the transport (in km/h), the path it is following (if any), the customer that it
        has assigned (if any), the number of assignments if has done and the distance that the transport has traveled.

        Returns:
            dict: a JSON doc with the main information of the transport.

            Example::

                {
                    "id": "cphillips",
                    "position": [ 39.461327, -0.361839 ],
                    "dest": [ 39.460599, -0.335041 ],
                    "status": 24,
                    "speed": 1000,
                    "path": [[0,0], [0,1], [1,0], [1,1], ...],
                    "customer": "ghiggins@127.0.0.1",
                    "assignments": 2,
                    "distance": 3481.34
                }
        """
        return {
            "id": self.agent_id,
            "position": [
                float("{0:.6f}".format(coord)) for coord in self.get("current_pos")
            ],
            "dest": [float("{0:.6f}".format(coord)) for coord in self.dest]
            if self.dest
            else None,
            "status": self.status,
            "speed": float("{0:.2f}".format(self.animation_speed))
            if self.animation_speed
            else None,
            "path": self.get("path"),
            "customer": self.get("current_customer").split("@")[0]
            if self.get("current_customer")
            else None,
            "assignments": self.num_assignments,
            "distance": "{0:.2f}".format(sum(self.distances)),
            "autonomy": self.current_autonomy_km,
            "max_autonomy": self.max_autonomy_km,
            "service": self.fleet_type,
            "fleet": self.fleetmanager_id.split("@")[0],
            "icon": self.icon,
        }

    class MovingBehaviour(PeriodicBehaviour):
        """
        This is the internal behaviour that manages the movement of the transport.
        It is triggered when the transport has a new destination and the periodic tick
        is recomputed at every step to show a fine animation.
        This moving behaviour includes to update the transport coordinates as it
        moves along the path at the specified speed.
        """

        async def run(self):
            await self.agent.step()
            self.period = self.agent.animation_speed / ONESECOND_IN_MS
            if self.agent.is_in_destination():
                self.agent.remove_behaviour(self)


class RegistrationBehaviour(CyclicBehaviour):
    async def on_start(self):
        logger.debug("Strategy {} started in transport".format(type(self).__name__))

    async def send_registration(self):
        """
        Send a ``spade.message.Message`` with a proposal to manager to register.
        """
<<<<<<< HEAD
        logger.info(
            "Transport {} sent proposal to register to manager {}".format(
                self.agent.name, self.agent.fleetmanager_id
            )
        )
=======
        logger.debug(
            "Transport {} sent proposal to register to manager {}".format(self.agent.name, self.agent.fleetmanager_id))
>>>>>>> 782e918e
        content = {
            "name": self.agent.name,
            "jid": str(self.agent.jid),
            "fleet_type": self.agent.fleet_type,
        }
        msg = Message()
        msg.to = str(self.agent.fleetmanager_id)
        msg.set_metadata("protocol", REGISTER_PROTOCOL)
        msg.set_metadata("performative", REQUEST_PERFORMATIVE)
        msg.body = json.dumps(content)
        await self.send(msg)

    async def run(self):
        try:
            if not self.agent.registration:
                await self.send_registration()
            msg = await self.receive(timeout=10)
            if msg:
                performative = msg.get_metadata("performative")
                if performative == ACCEPT_PERFORMATIVE:
                    content = json.loads(msg.body)
                    self.agent.set_registration(True, content)
                    logger.info(
                        "[{}] Registration in the fleet manager accepted: {}.".format(
                            self.agent.name, self.agent.fleetmanager_id
                        )
                    )
                    self.kill(exit_code="Fleet Registration Accepted")
                elif performative == REFUSE_PERFORMATIVE:
                    logger.warning(
                        "Registration in the fleet manager was rejected (check fleet type)."
                    )
                    self.kill(exit_code="Fleet Registration Rejected")
        except CancelledError:
            logger.debug("Cancelling async tasks...")
        except Exception as e:
            logger.error(
                "EXCEPTION in RegisterBehaviour of Transport {}: {}".format(
                    self.agent.name, e
                )
            )


class TransportStrategyBehaviour(StrategyBehaviour):
    """
    Class from which to inherit to create a transport strategy.
    You must overload the ```run`` coroutine

    Helper functions:
        * ``pick_up_customer``
        * ``send_proposal``
        * ``cancel_proposal``
    """

    async def on_start(self):
<<<<<<< HEAD
        logger.debug(
            "Strategy {} started in transport {}".format(
                type(self).__name__, self.agent.name
            )
        )
=======
        logger.debug("Strategy {} started in transport {}".format(type(self).__name__, self.agent.name))
        # self.agent.total_waiting_time = 0.0
>>>>>>> 782e918e

    async def pick_up_customer(self, customer_id, origin, dest):
        """
        Starts a TRAVEL_PROTOCOL to pick up a customer and get him to his destination.
        It automatically launches all the travelling process until the customer is
        delivered. This travelling process includes to update the transport coordinates as it
        moves along the path at the specified speed.

        Args:
            customer_id (str): the id of the customer
            origin (list): the coordinates of the current location of the customer
            dest (list): the coordinates of the target destination of the customer
        """
<<<<<<< HEAD
        logger.info(
            "Transport {} on route to customer {}".format(self.agent.name, customer_id)
        )
=======

        # # Update autonomy
        # if not self.check_and_decrease_autonomy(self, origin, dest):
        #     logger.error("Transport {} was on route to {} without enough autonomy".format(
        #         self.agent.name, customer_id))
        #     raise Exception
        # else: logger.warning("Transport {} updated its autonomy before going to pick up {}".format(
        #     self.agent.name, customer_id))

        logger.info("Transport {} on route to customer {}".format(self.agent.name, customer_id))
>>>>>>> 782e918e
        reply = Message()
        reply.to = customer_id
        reply.set_metadata("performative", INFORM_PERFORMATIVE)
        reply.set_metadata("protocol", TRAVEL_PROTOCOL)
        content = {"status": TRANSPORT_MOVING_TO_CUSTOMER}
        reply.body = json.dumps(content)
        self.set("current_customer", customer_id)
        self.agent.current_customer_orig = origin
        self.agent.current_customer_dest = dest
        await self.send(reply)
        self.agent.num_assignments += 1
        try:
            await self.agent.move_to(self.agent.current_customer_orig)
        except AlreadyInDestination:
            await self.agent.arrived_to_destination()
        except PathRequestException as e:
            logger.error("Raising PathRequestException in pick_up_customer for {}".format(self.agent.name))
            raise e

    async def send_confirmation_travel(self, station_id):
        logger.info(
            "Transport {} sent confirmation to station {}".format(
                self.agent.name, station_id
            )
        )
        reply = Message()
        reply.to = station_id
        reply.set_metadata("protocol", REQUEST_PROTOCOL)
        reply.set_metadata("performative", ACCEPT_PERFORMATIVE)
        await self.send(reply)

    async def go_to_the_station(self, station_id, dest):
        """
        Starts a TRAVEL_PROTOCOL to pick up a customer and get him to his destination.
        It automatically launches all the travelling process until the customer is
        delivered. This travelling process includes to update the transport coordinates as it
        moves along the path at the specified speed.

        Args:
            station_id (str): the id of the customer
            dest (list): the coordinates of the target destination of the customer
        """
<<<<<<< HEAD
        logger.info(
            "Transport {} on route to station {}".format(self.agent.name, station_id)
        )
=======

        self.status = TRANSPORT_MOVING_TO_STATION

        logger.info("Transport {} on route to station {}".format(self.agent.name, station_id))
>>>>>>> 782e918e
        reply = Message()
        reply.to = station_id
        reply.set_metadata("performative", INFORM_PERFORMATIVE)
        reply.set_metadata("protocol", TRAVEL_PROTOCOL)
        content = {"status": TRANSPORT_MOVING_TO_STATION}
        reply.body = json.dumps(content)
        self.set("current_station", station_id)
        self.agent.current_station_dest = dest
        await self.send(reply)
        # informs the TravelBehaviour of the station that the transport is coming

        self.agent.num_charges += 1
        travel_km = self.agent.calculate_km_expense(self.get("current_pos"), dest)
        self.agent.set_km_expense(travel_km)
        try:
            logger.debug("{} move_to station {}".format(self.agent.name, station_id))
            await self.agent.move_to(self.agent.current_station_dest)
        except AlreadyInDestination:
            logger.debug("{} is already in the stations' {} position. . .".format(self.agent.name, station_id))
            await self.agent.arrived_to_station()

    def has_enough_autonomy(self, customer_orig, customer_dest):
        autonomy = self.agent.get_autonomy()
        if autonomy <= MIN_AUTONOMY:
            logger.warning(
                "{} has not enough autonomy ({}).".format(self.agent.name, autonomy)
            )
            return False
<<<<<<< HEAD
        travel_km = self.agent.calculate_km_expense(
            self.get("current_pos"), customer_orig, customer_dest
        )
=======
        travel_km = self.agent.calculate_km_expense(self.get("current_pos"), customer_orig, customer_dest)
        logger.debug("Transport {} has autonomy {} when max autonomy is {}"
                     " and needs {} for the trip".format(self.agent.name, self.agent.current_autonomy_km,
                                                         self.agent.max_autonomy_km, travel_km))
>>>>>>> 782e918e
        if autonomy - travel_km < MIN_AUTONOMY:
            logger.warning(
                "{} has not enough autonomy to do travel ({} for {} km).".format(
                    self.agent.name, autonomy, travel_km
                )
            )
            return False
        return True

    def check_and_decrease_autonomy(self, customer_orig, customer_dest):
        autonomy = self.agent.get_autonomy()
        travel_km = self.agent.calculate_km_expense(self.get("current_pos"), customer_orig, customer_dest)
        if autonomy - travel_km < MIN_AUTONOMY:
            logger.warning("{} has not enough autonomy to do travel ({} for {} km).".format(self.agent.name,
                                                                                            autonomy, travel_km))
            return False
        self.agent.set_km_expense(travel_km)
        return True

    async def send_get_stations(self, content=None):

        if content is None or len(content) == 0:
            content = self.agent.request
        msg = Message()
        msg.to = str(self.agent.directory_id)
        msg.set_metadata("protocol", QUERY_PROTOCOL)
        msg.set_metadata("performative", REQUEST_PERFORMATIVE)
        msg.body = content
        await self.send(msg)
<<<<<<< HEAD
        logger.info(
            "Transport {} asked for stations to Directory {} for type {}.".format(
                self.agent.name, self.agent.directory_id, self.agent.request
            )
        )
=======
        logger.debug("Transport {} asked for stations to Directory {} for type {}.".format(self.agent.name,
                                                                                           self.agent.directory_id,
                                                                                           self.agent.request))
>>>>>>> 782e918e

    async def send_proposal(self, customer_id, content=None):
        """
        Send a ``spade.message.Message`` with a proposal to a customer to pick up him.
        If the content is empty the proposal is sent without content.

        Args:
            customer_id (str): the id of the customer
            content (dict, optional): the optional content of the message
        """
        if content is None:
            content = {}
        logger.info(
            "Transport {} sent proposal to {}".format(self.agent.name, customer_id)
        )
        reply = Message()
        reply.to = customer_id
        reply.set_metadata("protocol", REQUEST_PROTOCOL)
        reply.set_metadata("performative", PROPOSE_PERFORMATIVE)
        reply.body = json.dumps(content)
        await self.send(reply)

    async def cancel_proposal(self, customer_id, content=None):
        """
        Send a ``spade.message.Message`` to cancel a proposal.
        If the content is empty the proposal is sent without content.

        Args:
            customer_id (str): the id of the customer
            content (dict, optional): the optional content of the message
        """
        if content is None:
            content = {}
        logger.info(
            "Transport {} sent cancel proposal to customer {}".format(
                self.agent.name, customer_id
            )
        )
        reply = Message()
        reply.to = customer_id
        reply.set_metadata("protocol", REQUEST_PROTOCOL)
        reply.set_metadata("performative", CANCEL_PERFORMATIVE)
        reply.body = json.dumps(content)
        await self.send(reply)

    async def charge_allowed(self):
        self.set("in_station_place", None)  # new
        await self.agent.begin_charging()

    async def run(self):
        raise NotImplementedError<|MERGE_RESOLUTION|>--- conflicted
+++ resolved
@@ -92,10 +92,6 @@
         self.set("current_station", None)
         self.current_station_dest = None
 
-<<<<<<< HEAD
-    def is_ready(self):
-        return not self.is_launched or (self.is_launched and self.ready)
-=======
         # waiting time statistics
         self.waiting_in_queue_time = None
         self.charge_time = None
@@ -123,7 +119,9 @@
                 self.customer_in_transport_event.set()
 
         self.customer_in_transport_callback = customer_in_transport_callback
->>>>>>> 782e918e
+
+    def is_ready(self):
+        return not self.is_launched or (self.is_launched and self.ready)
 
     async def setup(self):
         try:
@@ -295,8 +293,11 @@
         # self.status = TRANSPORT_IN_STATION_PLACE new
 
         # ask for a place to charge
-        logger.info("Transport {} arrived to station {} and is waiting to charge".format(self.agent_id,
-                                                                                         self.get("current_station")))
+        logger.info(
+            "Transport {} arrived to station {} and is waiting to charge".format(
+                self.agent_id, self.get("current_station")
+            )
+        )
         self.set("in_station_place", True)  # new
 
     async def request_access_station(self):
@@ -305,7 +306,11 @@
         reply.to = self.get("current_station")
         reply.set_metadata("protocol", REQUEST_PROTOCOL)
         reply.set_metadata("performative", ACCEPT_PERFORMATIVE)
-        logger.debug("{} requesting access to {}".format(self.name, self.get("current_station"), reply.body))
+        logger.debug(
+            "{} requesting access to {}".format(
+                self.name, self.get("current_station"), reply.body
+            )
+        )
         await self.send(reply)
 
         # time waiting in station queue update
@@ -329,9 +334,15 @@
             "status": TRANSPORT_IN_STATION_PLACE,
             "need": self.max_autonomy_km - self.current_autonomy_km,
         }
-        logger.debug("Transport {} with autonomy {} tells {} that it needs to charge "
-                     "{} km/autonomy".format(self.agent_id, self.current_autonomy_km, self.get("current_station"),
-                                             self.max_autonomy_km - self.current_autonomy_km))
+        logger.debug(
+            "Transport {} with autonomy {} tells {} that it needs to charge "
+            "{} km/autonomy".format(
+                self.agent_id,
+                self.current_autonomy_km,
+                self.get("current_station"),
+                self.max_autonomy_km - self.current_autonomy_km,
+            )
+        )
         await self.inform_station(data)
         self.status = TRANSPORT_CHARGING
         logger.info(
@@ -540,13 +551,11 @@
                 CUSTOMER_LOCATION, {"location": self.get("current_pos")}
             )
         if self.is_in_destination():
-<<<<<<< HEAD
             logger.info(
-                "Transport {} has arrived to destination.".format(self.agent_id)
-            )
-=======
-            logger.info("Transport {} has arrived to destination. Status: {}".format(self.agent_id, self.status))
->>>>>>> 782e918e
+                "Transport {} has arrived to destination. Status: {}".format(
+                    self.agent_id, self.status
+                )
+            )
             if self.status == TRANSPORT_MOVING_TO_STATION:
                 await self.arrived_to_station()
             else:
@@ -671,16 +680,11 @@
         """
         Send a ``spade.message.Message`` with a proposal to manager to register.
         """
-<<<<<<< HEAD
-        logger.info(
+        logger.debug(
             "Transport {} sent proposal to register to manager {}".format(
                 self.agent.name, self.agent.fleetmanager_id
             )
         )
-=======
-        logger.debug(
-            "Transport {} sent proposal to register to manager {}".format(self.agent.name, self.agent.fleetmanager_id))
->>>>>>> 782e918e
         content = {
             "name": self.agent.name,
             "jid": str(self.agent.jid),
@@ -736,16 +740,12 @@
     """
 
     async def on_start(self):
-<<<<<<< HEAD
         logger.debug(
             "Strategy {} started in transport {}".format(
                 type(self).__name__, self.agent.name
             )
         )
-=======
-        logger.debug("Strategy {} started in transport {}".format(type(self).__name__, self.agent.name))
         # self.agent.total_waiting_time = 0.0
->>>>>>> 782e918e
 
     async def pick_up_customer(self, customer_id, origin, dest):
         """
@@ -759,22 +759,9 @@
             origin (list): the coordinates of the current location of the customer
             dest (list): the coordinates of the target destination of the customer
         """
-<<<<<<< HEAD
         logger.info(
             "Transport {} on route to customer {}".format(self.agent.name, customer_id)
         )
-=======
-
-        # # Update autonomy
-        # if not self.check_and_decrease_autonomy(self, origin, dest):
-        #     logger.error("Transport {} was on route to {} without enough autonomy".format(
-        #         self.agent.name, customer_id))
-        #     raise Exception
-        # else: logger.warning("Transport {} updated its autonomy before going to pick up {}".format(
-        #     self.agent.name, customer_id))
-
-        logger.info("Transport {} on route to customer {}".format(self.agent.name, customer_id))
->>>>>>> 782e918e
         reply = Message()
         reply.to = customer_id
         reply.set_metadata("performative", INFORM_PERFORMATIVE)
@@ -791,7 +778,11 @@
         except AlreadyInDestination:
             await self.agent.arrived_to_destination()
         except PathRequestException as e:
-            logger.error("Raising PathRequestException in pick_up_customer for {}".format(self.agent.name))
+            logger.error(
+                "Raising PathRequestException in pick_up_customer for {}".format(
+                    self.agent.name
+                )
+            )
             raise e
 
     async def send_confirmation_travel(self, station_id):
@@ -817,16 +808,10 @@
             station_id (str): the id of the customer
             dest (list): the coordinates of the target destination of the customer
         """
-<<<<<<< HEAD
         logger.info(
             "Transport {} on route to station {}".format(self.agent.name, station_id)
         )
-=======
-
         self.status = TRANSPORT_MOVING_TO_STATION
-
-        logger.info("Transport {} on route to station {}".format(self.agent.name, station_id))
->>>>>>> 782e918e
         reply = Message()
         reply.to = station_id
         reply.set_metadata("performative", INFORM_PERFORMATIVE)
@@ -845,7 +830,11 @@
             logger.debug("{} move_to station {}".format(self.agent.name, station_id))
             await self.agent.move_to(self.agent.current_station_dest)
         except AlreadyInDestination:
-            logger.debug("{} is already in the stations' {} position. . .".format(self.agent.name, station_id))
+            logger.debug(
+                "{} is already in the stations' {} position. . .".format(
+                    self.agent.name, station_id
+                )
+            )
             await self.agent.arrived_to_station()
 
     def has_enough_autonomy(self, customer_orig, customer_dest):
@@ -855,16 +844,19 @@
                 "{} has not enough autonomy ({}).".format(self.agent.name, autonomy)
             )
             return False
-<<<<<<< HEAD
         travel_km = self.agent.calculate_km_expense(
             self.get("current_pos"), customer_orig, customer_dest
         )
-=======
-        travel_km = self.agent.calculate_km_expense(self.get("current_pos"), customer_orig, customer_dest)
-        logger.debug("Transport {} has autonomy {} when max autonomy is {}"
-                     " and needs {} for the trip".format(self.agent.name, self.agent.current_autonomy_km,
-                                                         self.agent.max_autonomy_km, travel_km))
->>>>>>> 782e918e
+        logger.debug(
+            "Transport {} has autonomy {} when max autonomy is {}"
+            " and needs {} for the trip".format(
+                self.agent.name,
+                self.agent.current_autonomy_km,
+                self.agent.max_autonomy_km,
+                travel_km,
+            )
+        )
+
         if autonomy - travel_km < MIN_AUTONOMY:
             logger.warning(
                 "{} has not enough autonomy to do travel ({} for {} km).".format(
@@ -876,10 +868,15 @@
 
     def check_and_decrease_autonomy(self, customer_orig, customer_dest):
         autonomy = self.agent.get_autonomy()
-        travel_km = self.agent.calculate_km_expense(self.get("current_pos"), customer_orig, customer_dest)
+        travel_km = self.agent.calculate_km_expense(
+            self.get("current_pos"), customer_orig, customer_dest
+        )
         if autonomy - travel_km < MIN_AUTONOMY:
-            logger.warning("{} has not enough autonomy to do travel ({} for {} km).".format(self.agent.name,
-                                                                                            autonomy, travel_km))
+            logger.warning(
+                "{} has not enough autonomy to do travel ({} for {} km).".format(
+                    self.agent.name, autonomy, travel_km
+                )
+            )
             return False
         self.agent.set_km_expense(travel_km)
         return True
@@ -894,17 +891,12 @@
         msg.set_metadata("performative", REQUEST_PERFORMATIVE)
         msg.body = content
         await self.send(msg)
-<<<<<<< HEAD
+
         logger.info(
             "Transport {} asked for stations to Directory {} for type {}.".format(
                 self.agent.name, self.agent.directory_id, self.agent.request
             )
         )
-=======
-        logger.debug("Transport {} asked for stations to Directory {} for type {}.".format(self.agent.name,
-                                                                                           self.agent.directory_id,
-                                                                                           self.agent.request))
->>>>>>> 782e918e
 
     async def send_proposal(self, customer_id, content=None):
         """
